--- conflicted
+++ resolved
@@ -73,20 +73,7 @@
 			HttpInputMessage inputMessage) throws HttpMessageNotReadableException {
 		try {
 			Map<String, Object> tokenResponseParameters = (Map<String, Object>) this.jsonMessageConverter
-<<<<<<< HEAD
-					.read(STRING_OBJECT_MAP.getType(), null, inputMessage);
-=======
 				.read(STRING_OBJECT_MAP.getType(), null, inputMessage);
-			// Only use deprecated converter if it has been set directly
-			if (this.tokenResponseConverter.getClass() != MapOAuth2AccessTokenResponseConverter.class) {
-				// gh-6463: Parse parameter values as Object in order to handle potential
-				// JSON Object and then convert values to String
-				Map<String, String> stringTokenResponseParameters = new HashMap<>();
-				tokenResponseParameters
-					.forEach((key, value) -> stringTokenResponseParameters.put(key, String.valueOf(value)));
-				return this.tokenResponseConverter.convert(stringTokenResponseParameters);
-			}
->>>>>>> 64e2a2ff
 			return this.accessTokenResponseConverter.convert(tokenResponseParameters);
 		}
 		catch (Exception ex) {
@@ -101,7 +88,7 @@
 			throws HttpMessageNotWritableException {
 		try {
 			Map<String, Object> tokenResponseParameters = this.accessTokenResponseParametersConverter
-					.convert(tokenResponse);
+				.convert(tokenResponse);
 			this.jsonMessageConverter.write(tokenResponseParameters, STRING_OBJECT_MAP.getType(),
 					MediaType.APPLICATION_JSON, outputMessage);
 		}
