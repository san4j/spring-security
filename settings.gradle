--- conflicted
+++ resolved
@@ -5,13 +5,8 @@
 }
 
 plugins {
-<<<<<<< HEAD
-	id "com.gradle.enterprise" version "3.16.2"
-	id "io.spring.ge.conventions" version "0.0.16"
-=======
 	id "com.gradle.develocity" version "3.17.2"
 	id "io.spring.ge.conventions" version "0.0.17"
->>>>>>> 2101164f
 }
 
 dependencyResolutionManagement {
