/*
 * Copyright 2002-2023 the original author or authors.
 *
 * Licensed under the Apache License, Version 2.0 (the "License");
 * you may not use this file except in compliance with the License.
 * You may obtain a copy of the License at
 *
 *      https://www.apache.org/licenses/LICENSE-2.0
 *
 * Unless required by applicable law or agreed to in writing, software
 * distributed under the License is distributed on an "AS IS" BASIS,
 * WITHOUT WARRANTIES OR CONDITIONS OF ANY KIND, either express or implied.
 * See the License for the specific language governing permissions and
 * limitations under the License.
 */

package org.springframework.security.web.authentication;

import java.util.Collections;
import java.util.Locale;

import jakarta.servlet.FilterChain;
import org.junit.jupiter.api.Test;

import org.springframework.context.support.MessageSourceAccessor;
import org.springframework.mock.web.MockHttpServletRequest;
import org.springframework.mock.web.MockHttpServletResponse;
import org.springframework.security.authentication.BadCredentialsException;
import org.springframework.security.core.SpringSecurityMessageSource;
import org.springframework.security.web.WebAttributes;
import org.springframework.security.web.authentication.ui.DefaultLoginPageGeneratingFilter;

import static org.assertj.core.api.Assertions.assertThat;
import static org.mockito.Mockito.mock;

/**
 * @author Luke Taylor
 * @since 3.0
 */
public class DefaultLoginPageGeneratingFilterTests {

	private FilterChain chain = mock(FilterChain.class);

	@Test
	public void generatingPageWithAuthenticationProcessingFilterOnlyIsSuccessFul() throws Exception {
		DefaultLoginPageGeneratingFilter filter = new DefaultLoginPageGeneratingFilter(
				new UsernamePasswordAuthenticationFilter());
		filter.doFilter(new MockHttpServletRequest("GET", "/login"), new MockHttpServletResponse(), this.chain);
		filter.doFilter(new MockHttpServletRequest("GET", "/login;pathparam=unused"), new MockHttpServletResponse(),
				this.chain);
	}

	@Test
	public void generatesForGetLogin() throws Exception {
		DefaultLoginPageGeneratingFilter filter = new DefaultLoginPageGeneratingFilter(
				new UsernamePasswordAuthenticationFilter());
		MockHttpServletResponse response = new MockHttpServletResponse();
		filter.doFilter(new MockHttpServletRequest("GET", "/login"), response, this.chain);
		assertThat(response.getContentAsString()).isNotEmpty();
	}

	@Test
	public void generatesForPostLogin() throws Exception {
		DefaultLoginPageGeneratingFilter filter = new DefaultLoginPageGeneratingFilter(
				new UsernamePasswordAuthenticationFilter());
		MockHttpServletResponse response = new MockHttpServletResponse();
		MockHttpServletRequest request = new MockHttpServletRequest("POST", "/login");
		filter.doFilter(request, response, this.chain);
		assertThat(response.getContentAsString()).isEmpty();
	}

	@Test
	public void generatesForNotEmptyContextLogin() throws Exception {
		DefaultLoginPageGeneratingFilter filter = new DefaultLoginPageGeneratingFilter(
				new UsernamePasswordAuthenticationFilter());
		MockHttpServletResponse response = new MockHttpServletResponse();
		MockHttpServletRequest request = new MockHttpServletRequest("GET", "/context/login");
		request.setContextPath("/context");
		filter.doFilter(request, response, this.chain);
		assertThat(response.getContentAsString()).isNotEmpty();
	}

	@Test
	public void generatesForGetApiLogin() throws Exception {
		DefaultLoginPageGeneratingFilter filter = new DefaultLoginPageGeneratingFilter(
				new UsernamePasswordAuthenticationFilter());
		MockHttpServletResponse response = new MockHttpServletResponse();
		filter.doFilter(new MockHttpServletRequest("GET", "/api/login"), response, this.chain);
		assertThat(response.getContentAsString()).isEmpty();
	}

	@Test
	public void generatesForWithQueryMatch() throws Exception {
		DefaultLoginPageGeneratingFilter filter = new DefaultLoginPageGeneratingFilter(
				new UsernamePasswordAuthenticationFilter());
		MockHttpServletResponse response = new MockHttpServletResponse();
		MockHttpServletRequest request = new MockHttpServletRequest("GET", "/login");
		request.setQueryString("error");
		filter.doFilter(request, response, this.chain);
		assertThat(response.getContentAsString()).isNotEmpty();
	}

	@Test
	public void generatesForWithContentLength() throws Exception {
		DefaultLoginPageGeneratingFilter filter = new DefaultLoginPageGeneratingFilter(
				new UsernamePasswordAuthenticationFilter());
		filter.setOauth2LoginEnabled(true);
		filter.setOauth2AuthenticationUrlToClientName(
				Collections.singletonMap("XYUU", "\u8109\u640F\u7F51\u5E10\u6237\u767B\u5F55"));
		MockHttpServletResponse response = new MockHttpServletResponse();
		MockHttpServletRequest request = new MockHttpServletRequest("GET", "/login");
		filter.doFilter(request, response, this.chain);
		assertThat(response
			.getContentLength() == response.getContentAsString().getBytes(response.getCharacterEncoding()).length)
			.isTrue();
	}

	@Test
	public void generatesForWithQueryNoMatch() throws Exception {
		DefaultLoginPageGeneratingFilter filter = new DefaultLoginPageGeneratingFilter(
				new UsernamePasswordAuthenticationFilter());
		MockHttpServletResponse response = new MockHttpServletResponse();
		MockHttpServletRequest request = new MockHttpServletRequest("GET", "/login");
		request.setQueryString("not");
		filter.doFilter(request, response, this.chain);
		assertThat(response.getContentAsString()).isEmpty();
	}

	/* SEC-1111 */
	@Test
	public void handlesNonIso8859CharsInErrorMessage() throws Exception {
		DefaultLoginPageGeneratingFilter filter = new DefaultLoginPageGeneratingFilter(
				new UsernamePasswordAuthenticationFilter());
		MockHttpServletRequest request = new MockHttpServletRequest("GET", "/login");
		MockHttpServletResponse response = new MockHttpServletResponse();
		request.setQueryString("error");
		MessageSourceAccessor messages = SpringSecurityMessageSource.getAccessor();
		String message = messages.getMessage("AbstractUserDetailsAuthenticationProvider.badCredentials",
				"Bad credentials", Locale.KOREA);
		request.getSession().setAttribute(WebAttributes.AUTHENTICATION_EXCEPTION, new BadCredentialsException(message));
		filter.doFilter(request, response, this.chain);
		assertThat(response.getContentAsString()).contains(message);
	}

	// gh-5394
	@Test
	public void generatesForOAuth2LoginAndEscapesClientName() throws Exception {
		DefaultLoginPageGeneratingFilter filter = new DefaultLoginPageGeneratingFilter();
		filter.setLoginPageUrl(DefaultLoginPageGeneratingFilter.DEFAULT_LOGIN_PAGE_URL);
		filter.setOauth2LoginEnabled(true);
		String clientName = "Google < > \" \' &";
		filter.setOauth2AuthenticationUrlToClientName(
				Collections.singletonMap("/oauth2/authorization/google", clientName));
		MockHttpServletResponse response = new MockHttpServletResponse();
		filter.doFilter(new MockHttpServletRequest("GET", "/login"), response, this.chain);
		assertThat(response.getContentAsString())
			.contains("<a href=\"/oauth2/authorization/google\">Google &lt; &gt; &quot; &#39; &amp;</a>");
	}

	@Test
	public void generatesForSaml2LoginAndEscapesClientName() throws Exception {
		DefaultLoginPageGeneratingFilter filter = new DefaultLoginPageGeneratingFilter();
		filter.setLoginPageUrl(DefaultLoginPageGeneratingFilter.DEFAULT_LOGIN_PAGE_URL);
		filter.setSaml2LoginEnabled(true);
		String clientName = "Google < > \" \' &";
		filter.setSaml2AuthenticationUrlToProviderName(Collections.singletonMap("/saml/sso/google", clientName));
		MockHttpServletResponse response = new MockHttpServletResponse();
		filter.doFilter(new MockHttpServletRequest("GET", "/login"), response, this.chain);
		assertThat(response.getContentAsString()).contains("Login with SAML 2.0");
		assertThat(response.getContentAsString())
			.contains("<a href=\"/saml/sso/google\">Google &lt; &gt; &quot; &#39; &amp;</a>");
<<<<<<< HEAD
=======
	} // Fake OpenID filter (since it's not in this module

	// gh-13768
	@Test
	public void generatesWhenExceptionWithEmptyMessageThenInvalidCredentials() throws Exception {
		DefaultLoginPageGeneratingFilter filter = new DefaultLoginPageGeneratingFilter(
				new UsernamePasswordAuthenticationFilter());
		filter.setLoginPageUrl(DefaultLoginPageGeneratingFilter.DEFAULT_LOGIN_PAGE_URL);
		MockHttpServletRequest request = new MockHttpServletRequest("GET", "/login");
		request.setQueryString("error");
		request.getSession().setAttribute(WebAttributes.AUTHENTICATION_EXCEPTION, new BadCredentialsException(null));
		MockHttpServletResponse response = new MockHttpServletResponse();
		filter.doFilter(request, response, this.chain);
		assertThat(response.getContentAsString()).contains("Invalid credentials");
	}

	@SuppressWarnings("unused")
	private static class MockProcessingFilter extends AbstractAuthenticationProcessingFilter {

		MockProcessingFilter() {
			super("/someurl");
		}

		@Override
		public Authentication attemptAuthentication(HttpServletRequest request, HttpServletResponse response)
				throws AuthenticationException {
			return null;
		}

		String getClaimedIdentityFieldName() {
			return "unused";
		}

>>>>>>> 52675c80
	}

}<|MERGE_RESOLUTION|>--- conflicted
+++ resolved
@@ -169,9 +169,7 @@
 		assertThat(response.getContentAsString()).contains("Login with SAML 2.0");
 		assertThat(response.getContentAsString())
 			.contains("<a href=\"/saml/sso/google\">Google &lt; &gt; &quot; &#39; &amp;</a>");
-<<<<<<< HEAD
-=======
-	} // Fake OpenID filter (since it's not in this module
+	}
 
 	// gh-13768
 	@Test
@@ -187,24 +185,4 @@
 		assertThat(response.getContentAsString()).contains("Invalid credentials");
 	}
 
-	@SuppressWarnings("unused")
-	private static class MockProcessingFilter extends AbstractAuthenticationProcessingFilter {
-
-		MockProcessingFilter() {
-			super("/someurl");
-		}
-
-		@Override
-		public Authentication attemptAuthentication(HttpServletRequest request, HttpServletResponse response)
-				throws AuthenticationException {
-			return null;
-		}
-
-		String getClaimedIdentityFieldName() {
-			return "unused";
-		}
-
->>>>>>> 52675c80
-	}
-
 }