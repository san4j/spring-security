= SAML 2.0 Login Overview
:figures: servlet/saml2
:icondir: icons

We start by examining how SAML 2.0 Relying Party Authentication works within Spring Security.
First, we see that, like <<oauth2login, OAuth 2.0 Login>>, Spring Security takes the user to a third party for performing authentication.
It does this through a series of redirects:

.Redirecting to Asserting Party Authentication
image::{figures}/saml2webssoauthenticationrequestfilter.png[]

[NOTE]
====
The figure above builds off our xref:servlet/architecture.adoc#servlet-securityfilterchain[`SecurityFilterChain`] and xref:servlet/authentication/architecture.adoc#servlet-authentication-abstractprocessingfilter[`AbstractAuthenticationProcessingFilter`] diagrams:
====

image:{icondir}/number_1.png[] First, a user makes an unauthenticated request to the `/private` resource, for which it is not authorized.

image:{icondir}/number_2.png[] Spring Security's xref:servlet/authorization/authorize-requests.adoc#servlet-authorization-filtersecurityinterceptor[`FilterSecurityInterceptor`] indicates that the unauthenticated request is _Denied_ by throwing an `AccessDeniedException`.

image:{icondir}/number_3.png[] Since the user lacks authorization, the xref:servlet/architecture.adoc#servlet-exceptiontranslationfilter[`ExceptionTranslationFilter`] initiates _Start Authentication_.
The configured xref:servlet/authentication/architecture.adoc#servlet-authentication-authenticationentrypoint[`AuthenticationEntryPoint`] is an instance of {security-api-url}org/springframework/security/web/authentication/LoginUrlAuthenticationEntryPoint.html[`LoginUrlAuthenticationEntryPoint`], which redirects to <<servlet-saml2login-sp-initiated-factory,the `<saml2:AuthnRequest>` generating endpoint>>, `Saml2WebSsoAuthenticationRequestFilter`.
Alternatively, if you have <<servlet-saml2login-relyingpartyregistrationrepository,configured more than one asserting party>>, it first redirects to a picker page.

image:{icondir}/number_4.png[] Next, the `Saml2WebSsoAuthenticationRequestFilter` creates, signs, serializes, and encodes a `<saml2:AuthnRequest>` using its configured <<servlet-saml2login-sp-initiated-factory,`Saml2AuthenticationRequestFactory`>>.

image:{icondir}/number_5.png[] Then the browser takes this `<saml2:AuthnRequest>` and presents it to the asserting party.
The asserting party tries to authentication the user.
If successful, it returns a `<saml2:Response>` back to the browser.

image:{icondir}/number_6.png[] The browser then POSTs the `<saml2:Response>` to the assertion consumer service endpoint.

The following image shows how Spring Security authenticates a `<saml2:Response>`.

[[servlet-saml2login-authentication-saml2webssoauthenticationfilter]]
.Authenticating a `<saml2:Response>`
image::{figures}/saml2webssoauthenticationfilter.png[]

[NOTE]
====
The figure builds off our xref:servlet/architecture.adoc#servlet-securityfilterchain[`SecurityFilterChain`] diagram.
====

[[servlet-saml2login-authentication-saml2authenticationtokenconverter]]
image:{icondir}/number_1.png[] When the browser submits a `<saml2:Response>` to the application, it xref:servlet/saml2/login/authentication.adoc#servlet-saml2login-authenticate-responses[delegates to `Saml2WebSsoAuthenticationFilter`].
This filter calls its configured `AuthenticationConverter` to create a `Saml2AuthenticationToken` by extracting the response from the `HttpServletRequest`.
This converter additionally resolves the <<servlet-saml2login-relyingpartyregistration, `RelyingPartyRegistration`>> and supplies it to `Saml2AuthenticationToken`.

image:{icondir}/number_2.png[] Next, the filter passes the token to its configured xref:servlet/authentication/architecture.adoc#servlet-authentication-providermanager[`AuthenticationManager`].
By default, it uses the <<servlet-saml2login-architecture,`OpenSamlAuthenticationProvider`>>.

image:{icondir}/number_3.png[] If authentication fails, then _Failure_.

* The xref:servlet/authentication/architecture.adoc#servlet-authentication-securitycontextholder[`SecurityContextHolder`] is cleared out.
* The xref:servlet/authentication/architecture.adoc#servlet-authentication-authenticationentrypoint[`AuthenticationEntryPoint`] is invoked to restart the authentication process.

image:{icondir}/number_4.png[] If authentication is successful, then _Success_.

* The xref:servlet/authentication/architecture.adoc#servlet-authentication-authentication[`Authentication`] is set on the xref:servlet/authentication/architecture.adoc#servlet-authentication-securitycontextholder[`SecurityContextHolder`].
* The `Saml2WebSsoAuthenticationFilter` invokes `FilterChain#doFilter(request,response)` to continue with the rest of the application logic.

[[servlet-saml2login-minimaldependencies]]
== Minimal Dependencies

SAML 2.0 service provider support resides in `spring-security-saml2-service-provider`.
It builds off of the OpenSAML library.

[[servlet-saml2login-minimalconfiguration]]
== Minimal Configuration

When using https://spring.io/projects/spring-boot[Spring Boot], configuring an application as a service provider consists of two basic steps:
. Include the needed dependencies.
. Indicate the necessary asserting party metadata.

[NOTE]
Also, this configuration presupposes that you have already xref:servlet/saml2/metadata.adoc#servlet-saml2login-metadata[registered the relying party with your asserting party].

[[saml2-specifying-identity-provider-metadata]]
=== Specifying Identity Provider Metadata

In a Spring Boot application, to specify an identity provider's metadata, create configuration similar to the following:

====
[source,yml]
----
spring:
  security:
    saml2:
      relyingparty:
        registration:
          adfs:
            identityprovider:
              entity-id: https://idp.example.com/issuer
              verification.credentials:
                - certificate-location: "classpath:idp.crt"
              singlesignon.url: https://idp.example.com/issuer/sso
              singlesignon.sign-request: false
----
====

where:

* `https://idp.example.com/issuer` is the value contained in the `Issuer` attribute of the SAML responses that the identity provider issues.
* `classpath:idp.crt` is the location on the classpath for the identity provider's certificate for verifying SAML responses.
* `https://idp.example.com/issuer/sso` is the endpoint where the identity provider is expecting `AuthnRequest` instances.
* `adfs` is <<servlet-saml2login-relyingpartyregistrationid, an arbitrary identifier you choose>>

And that's it!

[NOTE]
====
Identity Provider and Asserting Party are synonymous, as are Service Provider and Relying Party.
These are frequently abbreviated as AP and RP, respectively.
====

=== Runtime Expectations

As configured <<saml2-specifying-identity-provider-metadata,earlier>>, the application processes any `+POST /login/saml2/sso/{registrationId}+` request containing a `SAMLResponse` parameter:

====
[source,http]
----
POST /login/saml2/sso/adfs HTTP/1.1

SAMLResponse=PD94bWwgdmVyc2lvbj0iMS4wIiBlbmNvZGluZ...
----
====

There are two ways to induce your asserting party to generate a `SAMLResponse`:

* You can navigate to your asserting party.
It likely has some kind of link or button for each registered relying party that you can click to send the `SAMLResponse`.
* You can navigate to a protected page in your application -- for example, `http://localhost:8080`.
Your application then redirects to the configured asserting party, which then sends the `SAMLResponse`.

From here, consider jumping to:

* <<servlet-saml2login-architecture,How SAML 2.0 Login Integrates with OpenSAML>>
* xref:servlet/saml2/login/authentication.adoc#servlet-saml2login-authenticatedprincipal[How to Use the `Saml2AuthenticatedPrincipal`]
* <<servlet-saml2login-sansboot,How to Override or Replace Spring Boot's Auto Configuration>>

[[servlet-saml2login-architecture]]
== How SAML 2.0 Login Integrates with OpenSAML

Spring Security's SAML 2.0 support has a couple of design goals:

* Rely on a library for SAML 2.0 operations and domain objects.
To achieve this, Spring Security uses OpenSAML.
* Ensure that this library is not required when using Spring Security's SAML support.
To achieve this, any interfaces or classes where Spring Security uses OpenSAML in the contract remain encapsulated.
This makes it possible for you to switch out OpenSAML for some other library or an unsupported version of OpenSAML.

As a natural outcome of these two goals, Spring Security's SAML API is quite small relative to other modules.
Instead, such classes as `OpenSamlAuthenticationRequestFactory` and `OpenSamlAuthenticationProvider` expose `Converter` implementationss that customize various steps in the authentication process.

For example, once your application receives a `SAMLResponse` and delegates to `Saml2WebSsoAuthenticationFilter`, the filter delegates to `OpenSamlAuthenticationProvider`:

.Authenticating an OpenSAML `Response`
image:{figures}/opensamlauthenticationprovider.png[]

This figure builds off of the <<servlet-saml2login-authentication-saml2webssoauthenticationfilter,`Saml2WebSsoAuthenticationFilter` diagram>>.

image:{icondir}/number_1.png[] The `Saml2WebSsoAuthenticationFilter` formulates the `Saml2AuthenticationToken` and invokes the xref:servlet/authentication/architecture.adoc#servlet-authentication-providermanager[`AuthenticationManager`].

image:{icondir}/number_2.png[] The xref:servlet/authentication/architecture.adoc#servlet-authentication-providermanager[`AuthenticationManager`] invokes the OpenSAML authentication provider.

image:{icondir}/number_3.png[] The authentication provider deserializes the response into an OpenSAML `Response` and checks its signature.
If the signature is invalid, authentication fails.

image:{icondir}/number_4.png[] Then the provider xref:servlet/saml2/login/authentication.adoc#servlet-saml2login-opensamlauthenticationprovider-decryption[decrypts any `EncryptedAssertion` elements].
If any decryptions fail, authentication fails.

image:{icondir}/number_5.png[] Next, the provider validates the response's `Issuer` and `Destination` values.
If they do not match what's in the `RelyingPartyRegistration`, authentication fails.

image:{icondir}/number_6.png[] After that, the provider verifies the signature of each `Assertion`.
If any signature is invalid, authentication fails.
Also, if neither the response nor the assertions have signatures, authentication fails.
Either the response or all the assertions must have signatures.

image:{icondir}/number_7.png[] Then, the provider xref:servlet/saml2/login/authentication.adoc#servlet-saml2login-opensamlauthenticationprovider-decryption[,]decrypts any `EncryptedID` or `EncryptedAttribute` elements].
If any decryptions fail, authentication fails.

image:{icondir}/number_8.png[] Next, the provider validates each assertion's `ExpiresAt` and `NotBefore` timestamps, the `<Subject>` and any `<AudienceRestriction>` conditions.
If any validations fail, authentication fails.

image:{icondir}/number_9.png[] Following that, the provider takes the first assertion's `AttributeStatement` and maps it to a `Map<String, List<Object>>`.
It also grants the `ROLE_USER` granted authority.

image:{icondir}/number_10.png[] And finally, it takes the `NameID` from the first assertion, the `Map` of attributes, and the `GrantedAuthority` and constructs a `Saml2AuthenticatedPrincipal`.
Then, it places that principal and the authorities into a `Saml2Authentication`.

The resulting `Authentication#getPrincipal` is a Spring Security `Saml2AuthenticatedPrincipal` object, and `Authentication#getName` maps to the first assertion's `NameID` element.
`Saml2AuthenticatedPrincipal#getRelyingPartyRegistrationId` holds the <<servlet-saml2login-relyingpartyregistrationid,identifier to the associated `RelyingPartyRegistration`>>.

[[servlet-saml2login-opensaml-customization]]
=== Customizing OpenSAML Configuration

Any class that uses both Spring Security and OpenSAML should statically initialize `OpenSamlInitializationService` at the beginning of the class:

====
.Java
[source,java,role="primary"]
----
static {
	OpenSamlInitializationService.initialize();
}
----


.Kotlin
[source,kotlin,role="secondary"]
----
companion object {
    init {
        OpenSamlInitializationService.initialize()
    }
}
----
====

This replaces OpenSAML's `InitializationService#initialize`.

Occasionally, it can be valuable to customize how OpenSAML builds, marshalls, and unmarshalls SAML objects.
In these circumstances, you may instead want to call `OpenSamlInitializationService#requireInitialize(Consumer)` that gives you access to OpenSAML's `XMLObjectProviderFactory`.

For example, when sending an unsigned AuthNRequest, you may want to force reauthentication.
In that case, you can register your own `AuthnRequestMarshaller`, like so:

====
.Java
[source,java,role="primary"]
----
static {
    OpenSamlInitializationService.requireInitialize(factory -> {
        AuthnRequestMarshaller marshaller = new AuthnRequestMarshaller() {
            @Override
            public Element marshall(XMLObject object, Element element) throws MarshallingException {
                configureAuthnRequest((AuthnRequest) object);
                return super.marshall(object, element);
            }

            public Element marshall(XMLObject object, Document document) throws MarshallingException {
                configureAuthnRequest((AuthnRequest) object);
                return super.marshall(object, document);
            }

            private void configureAuthnRequest(AuthnRequest authnRequest) {
                authnRequest.setForceAuthn(true);
            }
        }

        factory.getMarshallerFactory().registerMarshaller(AuthnRequest.DEFAULT_ELEMENT_NAME, marshaller);
    });
}
----

.Kotlin
[source,kotlin,role="secondary"]
----
companion object {
    init {
        OpenSamlInitializationService.requireInitialize {
            val marshaller = object : AuthnRequestMarshaller() {
                override fun marshall(xmlObject: XMLObject, element: Element): Element {
                    configureAuthnRequest(xmlObject as AuthnRequest)
                    return super.marshall(xmlObject, element)
                }

                override fun marshall(xmlObject: XMLObject, document: Document): Element {
                    configureAuthnRequest(xmlObject as AuthnRequest)
                    return super.marshall(xmlObject, document)
                }

                private fun configureAuthnRequest(authnRequest: AuthnRequest) {
                    authnRequest.isForceAuthn = true
                }
            }
            it.marshallerFactory.registerMarshaller(AuthnRequest.DEFAULT_ELEMENT_NAME, marshaller)
        }
    }
}
----
====

The `requireInitialize` method may be called only once per application instance.

[[servlet-saml2login-sansboot]]
== Overriding or Replacing Boot Auto Configuration

Spring Boot generates two `@Bean` objects for a relying party.

The first is a `SecurityFilterChain` that configures the application as a relying party.
When including `spring-security-saml2-service-provider`, the `SecurityFilterChain` looks like:

.Default JWT Configuration
====
.Java
[source,java,role="primary"]
----
@Bean
public SecurityFilterChain filterChain(HttpSecurity http) throws Exception {
    http
        .authorizeHttpRequests(authorize -> authorize
            .anyRequest().authenticated()
        )
        .saml2Login(withDefaults());
    return http.build();
}
----

.Kotlin
[source,kotlin,role="secondary"]
----
@Bean
open fun filterChain(http: HttpSecurity): SecurityFilterChain {
    http {
        authorizeRequests {
            authorize(anyRequest, authenticated)
        }
        saml2Login { }
    }
    return http.build()
}
----
====

If the application does not expose a `SecurityFilterChain` bean, Spring Boot exposes the preceding default one.

You can replace this by exposing the bean within the application:

.Custom SAML 2.0 Login Configuration
====
.Java
[source,java,role="primary"]
----
@Configuration
@EnableWebSecurity
public class MyCustomSecurityConfiguration {
    @Bean
    public SecurityFilterChain filterChain(HttpSecurity http) throws Exception {
        http
            .authorizeHttpRequests(authorize -> authorize
                .requestMatchers("/messages/**").hasAuthority("ROLE_USER")
                .anyRequest().authenticated()
            )
            .saml2Login(withDefaults());
        return http.build();
    }
}
----

.Kotlin
[source,kotlin,role="secondary"]
----
@Configuration
@EnableWebSecurity
class MyCustomSecurityConfiguration {
    @Bean
    open fun filterChain(http: HttpSecurity): SecurityFilterChain {
        http {
            authorizeRequests {
                authorize("/messages/**", hasAuthority("ROLE_USER"))
                authorize(anyRequest, authenticated)
            }
            saml2Login {
            }
        }
        return http.build()
    }
}
----
====

The preceding example requires the role of `USER` for any URL that starts with `/messages/`.

[[servlet-saml2login-relyingpartyregistrationrepository]]
The second `@Bean` Spring Boot creates is a {security-api-url}org/springframework/security/saml2/provider/service/registration/RelyingPartyRegistrationRepository.html[`RelyingPartyRegistrationRepository`], which represents the asserting party and relying party metadata.
This includes such things as the location of the SSO endpoint the relying party should use when requesting authentication from the asserting party.

You can override the default by publishing your own `RelyingPartyRegistrationRepository` bean.
For example, you can look up the asserting party's configuration by hitting its metadata endpoint:

.Relying Party Registration Repository
====
.Java
[source,java,role="primary"]
----
@Value("${metadata.location}")
String assertingPartyMetadataLocation;

@Bean
public RelyingPartyRegistrationRepository relyingPartyRegistrations() {
    RelyingPartyRegistration registration = RelyingPartyRegistrations
            .fromMetadataLocation(assertingPartyMetadataLocation)
            .registrationId("example")
            .build();
    return new InMemoryRelyingPartyRegistrationRepository(registration);
}
----

.Kotlin
[source,kotlin,role="secondary"]
----
@Value("\${metadata.location}")
var assertingPartyMetadataLocation: String? = null

@Bean
open fun relyingPartyRegistrations(): RelyingPartyRegistrationRepository? {
    val registration = RelyingPartyRegistrations
        .fromMetadataLocation(assertingPartyMetadataLocation)
        .registrationId("example")
        .build()
    return InMemoryRelyingPartyRegistrationRepository(registration)
}
----
====

[[servlet-saml2login-relyingpartyregistrationid]]
[NOTE]
The `registrationId` is an arbitrary value that you choose for differentiating between registrations.

Alternatively, you can provide each detail manually:

.Relying Party Registration Repository Manual Configuration
====
.Java
[source,java,role="primary"]
----
@Value("${verification.key}")
File verificationKey;

@Bean
public RelyingPartyRegistrationRepository relyingPartyRegistrations() throws Exception {
    X509Certificate certificate = X509Support.decodeCertificate(this.verificationKey);
    Saml2X509Credential credential = Saml2X509Credential.verification(certificate);
    RelyingPartyRegistration registration = RelyingPartyRegistration
            .withRegistrationId("example")
            .assertingPartyDetails(party -> party
                .entityId("https://idp.example.com/issuer")
                .singleSignOnServiceLocation("https://idp.example.com/SSO.saml2")
                .wantAuthnRequestsSigned(false)
                .verificationX509Credentials(c -> c.add(credential))
            )
            .build();
    return new InMemoryRelyingPartyRegistrationRepository(registration);
}
----

.Kotlin
[source,kotlin,role="secondary"]
----
@Value("\${verification.key}")
var verificationKey: File? = null

@Bean
open fun relyingPartyRegistrations(): RelyingPartyRegistrationRepository {
    val certificate: X509Certificate? = X509Support.decodeCertificate(verificationKey!!)
    val credential: Saml2X509Credential = Saml2X509Credential.verification(certificate)
    val registration = RelyingPartyRegistration
        .withRegistrationId("example")
        .assertingPartyDetails { party: AssertingPartyDetails.Builder ->
            party
                .entityId("https://idp.example.com/issuer")
                .singleSignOnServiceLocation("https://idp.example.com/SSO.saml2")
                .wantAuthnRequestsSigned(false)
                .verificationX509Credentials { c: MutableCollection<Saml2X509Credential?> ->
                    c.add(
                        credential
                    )
                }
        }
        .build()
    return InMemoryRelyingPartyRegistrationRepository(registration)
}
----
====

[NOTE]
====
`X509Support` is an OpenSAML class, used in the preceding snippet for brevity.
====

[[servlet-saml2login-relyingpartyregistrationrepository-dsl]]

Alternatively, you can directly wire up the repository by using the DSL, which also overrides the auto-configured `SecurityFilterChain`:

.Custom Relying Party Registration DSL
====
.Java
[source,java,role="primary"]
----
@Configuration
@EnableWebSecurity
public class MyCustomSecurityConfiguration {
    @Bean
    public SecurityFilterChain filterChain(HttpSecurity http) throws Exception {
        http
            .authorizeHttpRequests(authorize -> authorize
                .requestMatchers("/messages/**").hasAuthority("ROLE_USER")
                .anyRequest().authenticated()
            )
            .saml2Login(saml2 -> saml2
                .relyingPartyRegistrationRepository(relyingPartyRegistrations())
            );
        return http.build();
    }
}
----

.Kotlin
[source,kotlin,role="secondary"]
----
@Configuration
@EnableWebSecurity
class MyCustomSecurityConfiguration {
    @Bean
    open fun filterChain(http: HttpSecurity): SecurityFilterChain {
        http {
            authorizeRequests {
                authorize("/messages/**", hasAuthority("ROLE_USER"))
                authorize(anyRequest, authenticated)
            }
            saml2Login {
                relyingPartyRegistrationRepository = relyingPartyRegistrations()
            }
        }
        return http.build()
    }
}
----
====

[NOTE]
====
A relying party can be multi-tenant by registering more than one relying party in the `RelyingPartyRegistrationRepository`.
====

[[servlet-saml2login-relyingpartyregistration]]
== RelyingPartyRegistration
A {security-api-url}org/springframework/security/saml2/provider/service/registration/RelyingPartyRegistration.html[`RelyingPartyRegistration`]
instance represents a link between an relying party and an asserting party's metadata.

In a `RelyingPartyRegistration`, you can provide relying party metadata like its `Issuer` value, where it expects SAML Responses to be sent to, and any credentials that it owns for the purposes of signing or decrypting payloads.

Also, you can provide asserting party metadata like its `Issuer` value, where it expects AuthnRequests to be sent to, and any public credentials that it owns for the purposes of the relying party verifying or encrypting payloads.

The following `RelyingPartyRegistration` is the minimum required for most setups:

====
.Java
[source,java,role="primary"]
----
RelyingPartyRegistration relyingPartyRegistration = RelyingPartyRegistrations
        .fromMetadataLocation("https://ap.example.org/metadata")
        .registrationId("my-id")
        .build();
----
.Kotlin
[source,kotlin,role="secondary"]
----
val relyingPartyRegistration = RelyingPartyRegistrations
    .fromMetadataLocation("https://ap.example.org/metadata")
    .registrationId("my-id")
    .build()
----
====

Note that you can also create a `RelyingPartyRegistration` from an arbitrary `InputStream` source.
One such example is when the metadata is stored in a database:

[source,java]
----
String xml = fromDatabase();
try (InputStream source = new ByteArrayInputStream(xml.getBytes())) {
    RelyingPartyRegistration relyingPartyRegistration = RelyingPartyRegistrations
            .fromMetadata(source)
            .registrationId("my-id")
            .build();
}
----

A more sophisticated setup is also possible:

====
.Java
[source,java,role="primary"]
----
RelyingPartyRegistration relyingPartyRegistration = RelyingPartyRegistration.withRegistrationId("my-id")
        .entityId("{baseUrl}/{registrationId}")
        .decryptionX509Credentials(c -> c.add(relyingPartyDecryptingCredential()))
        .assertionConsumerServiceLocation("/my-login-endpoint/{registrationId}")
        .assertingPartyDetails(party -> party
                .entityId("https://ap.example.org")
                .verificationX509Credentials(c -> c.add(assertingPartyVerifyingCredential()))
                .singleSignOnServiceLocation("https://ap.example.org/SSO.saml2")
        )
        .build();
----

.Kotlin
[source,kotlin,role="secondary"]
----
val relyingPartyRegistration =
    RelyingPartyRegistration.withRegistrationId("my-id")
        .entityId("{baseUrl}/{registrationId}")
        .decryptionX509Credentials { c: MutableCollection<Saml2X509Credential?> ->
            c.add(relyingPartyDecryptingCredential())
        }
        .assertionConsumerServiceLocation("/my-login-endpoint/{registrationId}")
        .assertingPartyDetails { party -> party
                .entityId("https://ap.example.org")
                .verificationX509Credentials { c -> c.add(assertingPartyVerifyingCredential()) }
                .singleSignOnServiceLocation("https://ap.example.org/SSO.saml2")
        }
        .build()
----
====

[TIP]
====
The top-level metadata methods are details about the relying party.
The methods inside `assertingPartyDetails` are details about the asserting party.
====

[NOTE]
====
The location where a relying party is expecting SAML Responses is the Assertion Consumer Service Location.
====

The default for the relying party's `entityId` is `+{baseUrl}/saml2/service-provider-metadata/{registrationId}+`.
This is this value needed when configuring the asserting party to know about your relying party.

The default for the `assertionConsumerServiceLocation` is `+/login/saml2/sso/{registrationId}+`.
By default, it is mapped to <<servlet-saml2login-authentication-saml2webssoauthenticationfilter,`Saml2WebSsoAuthenticationFilter`>> in the filter chain.

[[servlet-saml2login-rpr-uripatterns]]
=== URI Patterns

You probably noticed the `+{baseUrl}+` and `+{registrationId}+` placeholders in the preceding examples.

These are useful for generating URIs. As a result, the relying party's `entityId` and `assertionConsumerServiceLocation` support the following placeholders:

* `baseUrl` - the scheme, host, and port of a deployed application
* `registrationId` - the registration id for this relying party
* `baseScheme` - the scheme of a deployed application
* `baseHost` - the host of a deployed application
* `basePort` - the port of a deployed application

For example, the `assertionConsumerServiceLocation` defined earlier was:

`+/my-login-endpoint/{registrationId}+`

In a deployed application, it translates to:

`+/my-login-endpoint/adfs+`

The `entityId` shown earlier was defined as:

`+{baseUrl}/{registrationId}+`

In a deployed application, that translates to:

`+https://rp.example.com/adfs+`

The prevailing URI patterns are as follows:

* `+/saml2/authenticate/{registrationId}+` - The endpoint that xref:servlet/saml2/login/authentication-requests.adoc[generates a `<saml2:AuthnRequest>`] based on the configurations for that `RelyingPartyRegistration` and sends it to the asserting party
* `+/saml2/login/sso/{registrationId}+` - The endpoint that xref:servlet/saml2/login/authentication.adoc[authenticates an asserting party's `<saml2:Response>`] based on the configurations for that `RelyingPartyRegistration`
* `+/saml2/logout/sso+` - The endpoint that xref:servlet/saml2/logout.adoc[processes `<saml2:LogoutRequest>` and `<saml2:LogoutResponse>` payloads]; the `RelyingPartyRegistration` is looked up from previously authenticated state
* `+/saml2/saml2-service-provider/metadata/{registrationId}+` - The xref:servlet/saml2/metadata.adoc[relying party metadata] for that `RelyingPartyRegistration`

Since the `registrationId` is the primary identifier for a `RelyingPartyRegistration`, it is needed in the URL for unauthenticated scenarios.
If you wish to remove the `registrationId` from the URL for any reason, you can <<servlet-saml2login-rpr-relyingpartyregistrationresolver,specify a `RelyingPartyRegistrationResolver`>> to tell Spring Security how to look up the `registrationId`.

[[servlet-saml2login-rpr-credentials]]
=== Credentials

In the example shown <<servlet-saml2login-relyingpartyregistration,earlier>>, you also likely noticed the credential that was used.

Oftentimes, a relying party uses the same key to sign payloads as well as decrypt them.
Alternatively, it can use the same key to verify payloads as well as encrypt them.

Because of this, Spring Security ships with `Saml2X509Credential`, a SAML-specific credential that simplifies configuring the same key for different use cases.

At a minimum, you need to have a certificate from the asserting party so that the asserting party's signed responses can be verified.

To construct a `Saml2X509Credential` that you can use to verify assertions from the asserting party, you can load the file and use
the `CertificateFactory`:

====
.Java
[source,java,role="primary"]
----
Resource resource = new ClassPathResource("ap.crt");
try (InputStream is = resource.getInputStream()) {
    X509Certificate certificate = (X509Certificate)
            CertificateFactory.getInstance("X.509").generateCertificate(is);
    return Saml2X509Credential.verification(certificate);
}
----

.Kotlin
[source,kotlin,role="secondary"]
----
val resource = ClassPathResource("ap.crt")
resource.inputStream.use {
    return Saml2X509Credential.verification(
        CertificateFactory.getInstance("X.509").generateCertificate(it) as X509Certificate?
    )
}
----
====

Suppose that the asserting party is going to also encrypt the assertion.
In that case, the relying party needs a private key to decrypt the encrypted value.

In that case, you need an `RSAPrivateKey` as well as its corresponding `X509Certificate`.
You can load the first by using Spring Security's `RsaKeyConverters` utility class and the second as you did before:

====
.Java
[source,java,role="primary"]
----
X509Certificate certificate = relyingPartyDecryptionCertificate();
Resource resource = new ClassPathResource("rp.crt");
try (InputStream is = resource.getInputStream()) {
    RSAPrivateKey rsa = RsaKeyConverters.pkcs8().convert(is);
    return Saml2X509Credential.decryption(rsa, certificate);
}
----

.Kotlin
[source,kotlin,role="secondary"]
----
val certificate: X509Certificate = relyingPartyDecryptionCertificate()
val resource = ClassPathResource("rp.crt")
resource.inputStream.use {
    val rsa: RSAPrivateKey = RsaKeyConverters.pkcs8().convert(it)
    return Saml2X509Credential.decryption(rsa, certificate)
}
----
====

[TIP]
====
When you specify the locations of these files as the appropriate Spring Boot properties, Spring Boot performs these conversions for you.
====

<<<<<<< HEAD
[[servlet-saml2login-rpr-relyingpartyregistrationresolver]]
=== Resolving the Relying Party from the Request

As seen so far, Spring Security resolves the `RelyingPartyRegistration` by looking for the registration ID in the URI path.

You may want to customize for a number of reasons, including:

* You may know that your application is never going to be a multi-tenant application and, as a result, want a simpler URL scheme.
* You may identify tenants in a way other than by the URI path.

To customize the way that a `RelyingPartyRegistration` is resolved, you can configure a custom `RelyingPartyRegistrationResolver`.
The default looks up the registration ID from the URI's last path element and looks it up in your `RelyingPartyRegistrationRepository`.

You can provide a simpler resolver that, for example, always returns the same relying party:

====
.Java
[source,java,role="primary"]
----
public class SingleRelyingPartyRegistrationResolver implements RelyingPartyRegistrationResolver {

    private final RelyingPartyRegistrationResolver delegate;

    public SingleRelyingPartyRegistrationResolver(RelyingPartyRegistrationRepository registrations) {
        this.delegate = new DefaultRelyingPartyRegistrationResolver(registrations);
    }

    @Override
    public RelyingPartyRegistration resolve(HttpServletRequest request, String registrationId) {
        return this.delegate.resolve(request, "single");
    }
}
----

.Kotlin
[source,kotlin,role="secondary"]
----
class SingleRelyingPartyRegistrationResolver(delegate: RelyingPartyRegistrationResolver) : RelyingPartyRegistrationResolver {
    override fun resolve(request: HttpServletRequest?, registrationId: String?): RelyingPartyRegistration? {
        return this.delegate.resolve(request, "single")
    }
}
----
====

Then you can provide this resolver to the appropriate filters that xref:servlet/saml2/login/authentication-requests.adoc#servlet-saml2login-sp-initiated-factory[produce `<saml2:AuthnRequest>` instances], xref:servlet/saml2/login/authentication.adoc#servlet-saml2login-authenticate-responses[authenticate `<saml2:Response>` instances], and xref:servlet/saml2/metadata.adoc#servlet-saml2login-metadata[produce `<saml2:SPSSODescriptor>` metadata].

[NOTE]
====
Remember that if you have any placeholders in your `RelyingPartyRegistration`, your resolver implementation should resolve them.
====

=======
>>>>>>> 383e0c2c
[[servlet-saml2login-rpr-duplicated]]
=== Duplicated Relying Party Configurations

When an application uses multiple asserting parties, some configuration is duplicated between `RelyingPartyRegistration` instances:

* The relying party's `entityId`
* Its `assertionConsumerServiceLocation`
* Its credentials -- for example, its signing or decryption credentials

This setup may let credentials be more easily rotated for some identity providers versus others.

The duplication can be alleviated in a few different ways.

First, in YAML this can be alleviated with references:

====
[source,yaml]
----
spring:
  security:
    saml2:
      relyingparty:
        okta:
          signing.credentials: &relying-party-credentials
            - private-key-location: classpath:rp.key
              certificate-location: classpath:rp.crt
          identityprovider:
            entity-id: ...
        azure:
          signing.credentials: *relying-party-credentials
          identityprovider:
            entity-id: ...
----
====

Second, in a database, you need not replicate the model of `RelyingPartyRegistration`.

Third, in Java, you can create a custom configuration method:

====
.Java
[source,java,role="primary"]
----
private RelyingPartyRegistration.Builder
        addRelyingPartyDetails(RelyingPartyRegistration.Builder builder) {

    Saml2X509Credential signingCredential = ...
    builder.signingX509Credentials(c -> c.addAll(signingCredential));
    // ... other relying party configurations
}

@Bean
public RelyingPartyRegistrationRepository relyingPartyRegistrations() {
    RelyingPartyRegistration okta = addRelyingPartyDetails(
            RelyingPartyRegistrations
                .fromMetadataLocation(oktaMetadataUrl)
                .registrationId("okta")).build();

    RelyingPartyRegistration azure = addRelyingPartyDetails(
            RelyingPartyRegistrations
                .fromMetadataLocation(oktaMetadataUrl)
                .registrationId("azure")).build();

    return new InMemoryRelyingPartyRegistrationRepository(okta, azure);
}
----

.Kotlin
[source,kotlin,role="secondary"]
----
private fun addRelyingPartyDetails(builder: RelyingPartyRegistration.Builder): RelyingPartyRegistration.Builder {
    val signingCredential: Saml2X509Credential = ...
    builder.signingX509Credentials { c: MutableCollection<Saml2X509Credential?> ->
        c.add(
            signingCredential
        )
    }
    // ... other relying party configurations
}

@Bean
open fun relyingPartyRegistrations(): RelyingPartyRegistrationRepository? {
    val okta = addRelyingPartyDetails(
        RelyingPartyRegistrations
            .fromMetadataLocation(oktaMetadataUrl)
            .registrationId("okta")
    ).build()
    val azure = addRelyingPartyDetails(
        RelyingPartyRegistrations
            .fromMetadataLocation(oktaMetadataUrl)
            .registrationId("azure")
    ).build()
    return InMemoryRelyingPartyRegistrationRepository(okta, azure)
}
----
====

[[servlet-saml2login-rpr-relyingpartyregistrationresolver]]
=== Resolving the `RelyingPartyRegistration` from the Request

As seen so far, Spring Security resolves the `RelyingPartyRegistration` by looking for the registration id in the URI path.

There are a number of reasons you may want to customize that. Among them:

* You may already <<relyingpartyregistrationresolver-single, know which `RelyingPartyRegistration` you need>>
* You may be <<relyingpartyregistrationresolver-entityid, federating many asserting parties>>

To customize the way that a `RelyingPartyRegistration` is resolved, you can configure a custom `RelyingPartyRegistrationResolver`.
The default looks up the registration id from the URI's last path element and looks it up in your `RelyingPartyRegistrationRepository`.

[NOTE]
Remember that if you have any placeholders in your `RelyingPartyRegistration`, your resolver implementation should resolve them.

[[relyingpartyregistrationresolver-single]]
==== Resolving to a Single Consistent `RelyingPartyRegistration`

You can provide a resolver that, for example, always returns the same `RelyingPartyRegistration`:

====
.Java
[source,java,role="primary"]
----
public class SingleRelyingPartyRegistrationResolver implements RelyingPartyRegistrationResolver {

    private final RelyingPartyRegistrationResolver delegate;

    public SingleRelyingPartyRegistrationResolver(RelyingPartyRegistrationRepository registrations) {
        this.delegate = new DefaultRelyingPartyRegistrationResolver(registrations);
    }

    @Override
    public RelyingPartyRegistration resolve(HttpServletRequest request, String registrationId) {
        return this.delegate.resolve(request, "single");
    }
}
----

.Kotlin
[source,kotlin,role="secondary"]
----
class SingleRelyingPartyRegistrationResolver(delegate: RelyingPartyRegistrationResolver) : RelyingPartyRegistrationResolver {
    override fun resolve(request: HttpServletRequest?, registrationId: String?): RelyingPartyRegistration? {
        return this.delegate.resolve(request, "single")
    }
}
----
====

[TIP]
You might next take a look at how to use this resolver to customize xref:servlet/saml2/metadata.adoc#servlet-saml2login-metadata[`<saml2:SPSSODescriptor>` metadata production].

[[relyingpartyregistrationresolver-entityid]]
==== Resolving Based on the `<saml2:Response#Issuer>`

When you have one relying party that can accept assertions from multiple asserting parties, you will have as many ``RelyingPartyRegistration``s as asserting parties, with the <<servlet-saml2login-rpr-duplicated, relying party information duplicated across each instance>>.

This carries the implication that the assertion consumer service endpoint will be different for each asserting party, which may not be desirable.

You can instead resolve the `registrationId` via the `Issuer`.
A custom implementation of `RelyingPartyRegistrationResolver` that does this may look like:

====
.Java
[source,java,role="primary"]
----
public class SamlResponseIssuerRelyingPartyRegistrationResolver implements RelyingPartyRegistrationResolver {
	private final InMemoryRelyingPartyRegistrationRepository registrations;

	// ... constructor

    @Override
    RelyingPartyRegistration resolve(HttpServletRequest request, String registrationId) {
		if (registrationId != null) {
			return this.registrations.findByRegistrationId(registrationId);
		}
        String entityId = resolveEntityIdFromSamlResponse(request);
        for (RelyingPartyRegistration registration : this.registrations) {
            if (registration.getAssertingPartyDetails().getEntityId().equals(entityId)) {
                return registration;
            }
        }
        return null;
    }

	private String resolveEntityIdFromSamlResponse(HttpServletRequest request) {
		// ...
	}
}
----

.Kotlin
[source,kotlin,role="secondary"]
----
class SamlResponseIssuerRelyingPartyRegistrationResolver(val registrations: InMemoryRelyingPartyRegistrationRepository):
        RelyingPartyRegistrationResolver {
    @Override
    fun resolve(val request: HttpServletRequest, val registrationId: String): RelyingPartyRegistration {
		if (registrationId != null) {
			return this.registrations.findByRegistrationId(registrationId)
		}
        String entityId = resolveEntityIdFromSamlResponse(request)
        for (val registration : this.registrations) {
            if (registration.getAssertingPartyDetails().getEntityId().equals(entityId)) {
                return registration
            }
        }
        return null
    }

	private resolveEntityIdFromSamlResponse(val request: HttpServletRequest): String {
		// ...
	}
}
----
====

[TIP]
You might next take a look at how to use this resolver to customize xref:servlet/saml2/login/authentication.adoc#relyingpartyregistrationresolver-apply[`<saml2:Response>` authentication].

[[federating-saml2-login]]
=== Federating Login

One common arrangement with SAML 2.0 is an identity provider that has multiple asserting parties.
In this case, the identity provider's metadata endpoint returns multiple `<md:IDPSSODescriptor>` elements.

These multiple asserting parties can be accessed in a single call to `RelyingPartyRegistrations` like so:

====
.Java
[source,java,role="primary"]
----
Collection<RelyingPartyRegistration> registrations = RelyingPartyRegistrations
        .collectionFromMetadataLocation("https://example.org/saml2/idp/metadata.xml")
        .stream().map((builder) -> builder
            .registrationId(UUID.randomUUID().toString())
            .entityId("https://example.org/saml2/sp")
            .build()
        )
        .collect(Collectors.toList()));
----

.Kotlin
[source,java,role="secondary"]
----
var registrations: Collection<RelyingPartyRegistration> = RelyingPartyRegistrations
        .collectionFromMetadataLocation("https://example.org/saml2/idp/metadata.xml")
        .stream().map { builder : RelyingPartyRegistration.Builder -> builder
            .registrationId(UUID.randomUUID().toString())
            .entityId("https://example.org/saml2/sp")
            .build()
        }
        .collect(Collectors.toList()));
----
====

Note that because the registration id is set to a random value, this will change certain SAML 2.0 endpoints to be unpredictable.
There are several ways to address this; let's focus on a way that suits the specific use case of federation.

In many federation cases, all the asserting parties share service provider configuration.
Given that Spring Security will by default include the `registrationId` in all many of its SAML 2.0 URIs, the next step is often to change these URIs to exclude the `registrationId`.

There are two main URIs you will want to change along those lines:

* <<relyingpartyregistrationresolver-entityid,Resolve by `<saml2:Response#Issuer>`>>
* <<relyingpartyregistrationresolver-single,Resolve with a default `RelyingPartyRegistration`>>

[NOTE]
Optionally, you may also want to change the Authentication Request location, but since this is a URI internal to the app and not published to asserting parties, the benefit is often minimal.

You can see a completed example of this in {gh-samples-url}/servlet/spring-boot/java/saml2/saml-extension-federation[our `saml-extension-federation` sample].

[[using-spring-security-saml-extension-uris]]
=== Using Spring Security SAML Extension URIs

In the event that you are migrating from the Spring Security SAML Extension, there may be some benefit to configuring your application to use the SAML Extension URI defaults.

For more information on this, please see {gh-samples-url}/servlet/spring-boot/java/saml2/custom-urls[our `custom-urls` sample] and {gh-samples-url}/servlet/spring-boot/java/saml2/saml-extension-federation[our `saml-extension-federation` sample].<|MERGE_RESOLUTION|>--- conflicted
+++ resolved
@@ -747,61 +747,6 @@
 When you specify the locations of these files as the appropriate Spring Boot properties, Spring Boot performs these conversions for you.
 ====
 
-<<<<<<< HEAD
-[[servlet-saml2login-rpr-relyingpartyregistrationresolver]]
-=== Resolving the Relying Party from the Request
-
-As seen so far, Spring Security resolves the `RelyingPartyRegistration` by looking for the registration ID in the URI path.
-
-You may want to customize for a number of reasons, including:
-
-* You may know that your application is never going to be a multi-tenant application and, as a result, want a simpler URL scheme.
-* You may identify tenants in a way other than by the URI path.
-
-To customize the way that a `RelyingPartyRegistration` is resolved, you can configure a custom `RelyingPartyRegistrationResolver`.
-The default looks up the registration ID from the URI's last path element and looks it up in your `RelyingPartyRegistrationRepository`.
-
-You can provide a simpler resolver that, for example, always returns the same relying party:
-
-====
-.Java
-[source,java,role="primary"]
-----
-public class SingleRelyingPartyRegistrationResolver implements RelyingPartyRegistrationResolver {
-
-    private final RelyingPartyRegistrationResolver delegate;
-
-    public SingleRelyingPartyRegistrationResolver(RelyingPartyRegistrationRepository registrations) {
-        this.delegate = new DefaultRelyingPartyRegistrationResolver(registrations);
-    }
-
-    @Override
-    public RelyingPartyRegistration resolve(HttpServletRequest request, String registrationId) {
-        return this.delegate.resolve(request, "single");
-    }
-}
-----
-
-.Kotlin
-[source,kotlin,role="secondary"]
-----
-class SingleRelyingPartyRegistrationResolver(delegate: RelyingPartyRegistrationResolver) : RelyingPartyRegistrationResolver {
-    override fun resolve(request: HttpServletRequest?, registrationId: String?): RelyingPartyRegistration? {
-        return this.delegate.resolve(request, "single")
-    }
-}
-----
-====
-
-Then you can provide this resolver to the appropriate filters that xref:servlet/saml2/login/authentication-requests.adoc#servlet-saml2login-sp-initiated-factory[produce `<saml2:AuthnRequest>` instances], xref:servlet/saml2/login/authentication.adoc#servlet-saml2login-authenticate-responses[authenticate `<saml2:Response>` instances], and xref:servlet/saml2/metadata.adoc#servlet-saml2login-metadata[produce `<saml2:SPSSODescriptor>` metadata].
-
-[NOTE]
-====
-Remember that if you have any placeholders in your `RelyingPartyRegistration`, your resolver implementation should resolve them.
-====
-
-=======
->>>>>>> 383e0c2c
 [[servlet-saml2login-rpr-duplicated]]
 === Duplicated Relying Party Configurations
 
