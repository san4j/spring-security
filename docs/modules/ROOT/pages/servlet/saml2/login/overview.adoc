--- conflicted
+++ resolved
@@ -289,17 +289,11 @@
 The first is a `SecurityFilterChain` that configures the app as a relying party.
 When including `spring-security-saml2-service-provider`, the `SecurityFilterChain` looks like:
 
-<<<<<<< HEAD
 .Default SAML 2.0 Login Configuration
-====
-.Java
-=======
-.Default JWT Configuration
-[tabs]
-======
-Java::
-+
->>>>>>> 39c43159
+[tabs]
+======
+Java::
++
 [source,java,role="primary"]
 ----
 @Bean
@@ -492,12 +486,8 @@
 Note that `X509Support` is an OpenSAML class, used here in the snippet for brevity
 
 
-<<<<<<< HEAD
+[[servlet-saml2login-relyingpartyregistrationrepository-dsl]]
 Alternatively, you can directly wire up the repository using the DSL, which will also override the auto-configured `SecurityFilterChain`:
-=======
-[[servlet-saml2login-relyingpartyregistrationrepository-dsl]]
-Alternatively, you can directly wire up the repository using the DSL, which will also override the auto-configured `WebSecurityConfigurerAdapter`:
->>>>>>> 39c43159
 
 .Custom Relying Party Registration DSL
 [tabs]
@@ -767,62 +757,6 @@
 [TIP]
 When you specify the locations of these files as the appropriate Spring Boot properties, then Spring Boot will perform these conversions for you.
 
-<<<<<<< HEAD
-=======
-[[servlet-saml2login-rpr-relyingpartyregistrationresolver]]
-=== Resolving the Relying Party from the Request
-
-As seen so far, Spring Security resolves the `RelyingPartyRegistration` by looking for the registration id in the URI path.
-
-There are a number of reasons you may want to customize. Among them:
-
-* You may know that you will never be a multi-tenant application and so want to have a simpler URL scheme
-* You may identify tenants in a way other than by the URI path
-
-To customize the way that a `RelyingPartyRegistration` is resolved, you can configure a custom `RelyingPartyRegistrationResolver`.
-The default looks up the registration id from the URI's last path element and looks it up in your `RelyingPartyRegistrationRepository`.
-
-You can provide a simpler resolver that, for example, always returns the same relying party:
-
-[tabs]
-======
-Java::
-+
-[source,java,role="primary"]
-----
-public class SingleRelyingPartyRegistrationResolver implements RelyingPartyRegistrationResolver {
-
-    private final RelyingPartyRegistrationResolver delegate;
-
-    public SingleRelyingPartyRegistrationResolver(RelyingPartyRegistrationRepository registrations) {
-        this.delegate = new DefaultRelyingPartyRegistrationResolver(registrations);
-    }
-
-    @Override
-    public RelyingPartyRegistration resolve(HttpServletRequest request, String registrationId) {
-        return this.delegate.resolve(request, "single");
-    }
-}
-----
-
-Kotlin::
-+
-[source,kotlin,role="secondary"]
-----
-class SingleRelyingPartyRegistrationResolver(delegate: RelyingPartyRegistrationResolver) : RelyingPartyRegistrationResolver {
-    override fun resolve(request: HttpServletRequest?, registrationId: String?): RelyingPartyRegistration? {
-        return this.delegate.resolve(request, "single")
-    }
-}
-----
-======
-
-Then, you can provide this resolver to the appropriate filters that xref:servlet/saml2/login/authentication-requests.adoc#servlet-saml2login-sp-initiated-factory[produce ``<saml2:AuthnRequest>``s], xref:servlet/saml2/login/authentication.adoc#servlet-saml2login-authenticate-responses[authenticate ``<saml2:Response>``s], and xref:servlet/saml2/metadata.adoc#servlet-saml2login-metadata[produce `<saml2:SPSSODescriptor>` metadata].
-
-[NOTE]
-Remember that if you have any placeholders in your `RelyingPartyRegistration`, your resolver implementation should resolve them.
-
->>>>>>> 39c43159
 [[servlet-saml2login-rpr-duplicated]]
 === Duplicated Relying Party Configurations
 
@@ -919,8 +853,7 @@
     return InMemoryRelyingPartyRegistrationRepository(okta, azure)
 }
 ----
-<<<<<<< HEAD
-====
+======
 
 [[servlet-saml2login-rpr-relyingpartyregistrationresolver]]
 === Resolving the `RelyingPartyRegistration` from the Request
@@ -943,8 +876,10 @@
 
 You can provide a resolver that, for example, always returns the same `RelyingPartyRegistration`:
 
-====
-.Java
+[tabs]
+======
+Java::
++
 [source,java,role="primary"]
 ----
 public class SingleRelyingPartyRegistrationResolver implements RelyingPartyRegistrationResolver {
@@ -962,7 +897,8 @@
 }
 ----
 
-.Kotlin
+Kotlin::
++
 [source,kotlin,role="secondary"]
 ----
 class SingleRelyingPartyRegistrationResolver(delegate: RelyingPartyRegistrationResolver) : RelyingPartyRegistrationResolver {
@@ -971,7 +907,7 @@
     }
 }
 ----
-====
+======
 
 [TIP]
 You might next take a look at how to use this resolver to customize xref:servlet/saml2/metadata.adoc#servlet-saml2login-metadata[`<saml2:SPSSODescriptor>` metadata production].
@@ -986,8 +922,10 @@
 You can instead resolve the `registrationId` via the `Issuer`.
 A custom implementation of `RelyingPartyRegistrationResolver` that does this may look like:
 
-====
-.Java
+[tabs]
+======
+Java::
++
 [source,java,role="primary"]
 ----
 public class SamlResponseIssuerRelyingPartyRegistrationResolver implements RelyingPartyRegistrationResolver {
@@ -1015,7 +953,8 @@
 }
 ----
 
-.Kotlin
+Kotlin::
++
 [source,kotlin,role="secondary"]
 ----
 class SamlResponseIssuerRelyingPartyRegistrationResolver(val registrations: InMemoryRelyingPartyRegistrationRepository):
@@ -1039,7 +978,7 @@
 	}
 }
 ----
-====
+======
 
 [TIP]
 You might next take a look at how to use this resolver to customize xref:servlet/saml2/login/authentication.adoc#relyingpartyregistrationresolver-apply[`<saml2:Response>` authentication].
@@ -1052,8 +991,10 @@
 
 These multiple asserting parties can be accessed in a single call to `RelyingPartyRegistrations` like so:
 
-====
-.Java
+[tabs]
+======
+Java::
++
 [source,java,role="primary"]
 ----
 Collection<RelyingPartyRegistration> registrations = RelyingPartyRegistrations
@@ -1066,7 +1007,8 @@
         .collect(Collectors.toList()));
 ----
 
-.Kotlin
+Kotlin::
++
 [source,java,role="secondary"]
 ----
 var registrations: Collection<RelyingPartyRegistration> = RelyingPartyRegistrations
@@ -1078,7 +1020,7 @@
         }
         .collect(Collectors.toList()));
 ----
-====
+======
 
 Note that because the registration id is set to a random value, this will change certain SAML 2.0 endpoints to be unpredictable.
 There are several ways to address this; let's focus on a way that suits the specific use case of federation.
@@ -1101,7 +1043,4 @@
 
 In the event that you are migrating from the Spring Security SAML Extension, there may be some benefit to configuring your application to use the SAML Extension URI defaults.
 
-For more information on this, please see {gh-samples-url}/servlet/spring-boot/java/saml2/custom-urls[our `custom-urls` sample] and {gh-samples-url}/servlet/spring-boot/java/saml2/saml-extension-federation[our `saml-extension-federation` sample].
-=======
-======
->>>>>>> 39c43159
+For more information on this, please see {gh-samples-url}/servlet/spring-boot/java/saml2/custom-urls[our `custom-urls` sample] and {gh-samples-url}/servlet/spring-boot/java/saml2/saml-extension-federation[our `saml-extension-federation` sample].