--- conflicted
+++ resolved
@@ -11,8 +11,10 @@
 When using the OpenSAML vendor support, the resulting `AssertingPartyDetails` will be of type `OpenSamlAssertingPartyDetails`.
 This means you'll be able to do get the underlying OpenSAML XMLObject by doing the following:
 
-====
-.Java
+[tabs]
+======
+Java::
++
 [source,java,role="primary"]
 ----
 OpenSamlAssertingPartyDetails details = (OpenSamlAssertingPartyDetails)
@@ -20,14 +22,15 @@
 EntityDescriptor openSamlEntityDescriptor = details.getEntityDescriptor();
 ----
 
-.Kotlin
+Kotlin::
++
 [source,kotlin,role="secondary"]
 ----
 val details: OpenSamlAssertingPartyDetails =
         registration.getAssertingPartyDetails() as OpenSamlAssertingPartyDetails;
 val openSamlEntityDescriptor: EntityDescriptor = details.getEntityDescriptor();
 ----
-====
+======
 
 [[publishing-relying-party-metadata]]
 == Producing `<saml2:SPSSODescriptor>` Metadata
@@ -111,15 +114,16 @@
 ----
 filter.setRequestMatcher(AntPathRequestMatcher("/saml2/metadata", "GET"))
 ----
-<<<<<<< HEAD
-====
+======
 
 == Changing the Way a `RelyingPartyRegistration` Is Looked Up
 
 To apply a custom `RelyingPartyRegistrationResolver` to the metadata endpoint, you can provide it directly in the filter constructor like so:
 
-====
-.Java
+[tabs]
+======
+Java::
++
 [source,java,role="primary"]
 ----
 RelyingPartyRegistrationResolver myRegistrationResolver = ...;
@@ -129,6 +133,7 @@
 
 http.addFilterBefore(metadata, BasicAuthenticationFilter.class);
 ----
+======
 
 .Kotlin
 ----
@@ -139,22 +144,20 @@
 
 http.addFilterBefore(metadata, BasicAuthenticationFilter::class.java);
 ----
-====
 
 In the event that you are applying a `RelyingPartyRegistrationResolver` to remove the `registrationId` from the URI, you must also change the URI in the filter like so:
 
-====
-.Java
+[tabs]
+======
+Java::
++
 [source,java,role="primary"]
 ----
 metadata.setRequestMatcher("/saml2/metadata")
 ----
+======
 
 .Kotlin
 ----
 metadata.setRequestMatcher("/saml2/metadata")
-----
-====
-=======
-======
->>>>>>> 39c43159
+----